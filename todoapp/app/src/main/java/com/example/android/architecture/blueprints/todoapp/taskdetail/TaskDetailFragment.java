/*
 * Copyright (C) 2015 The Android Open Source Project
 *
 * Licensed under the Apache License, Version 2.0 (the "License");
 * you may not use this file except in compliance with the License.
 * You may obtain a copy of the License at
 *
 *      http://www.apache.org/licenses/LICENSE-2.0
 *
 * Unless required by applicable law or agreed to in writing, software
 * distributed under the License is distributed on an "AS IS" BASIS,
 * WITHOUT WARRANTIES OR CONDITIONS OF ANY KIND, either express or implied.
 * See the License for the specific language governing permissions and
 * limitations under the License.
 */

package com.example.android.architecture.blueprints.todoapp.taskdetail;

import android.app.Activity;
import android.content.Intent;
import android.os.Bundle;
import android.support.annotation.Nullable;
import android.support.design.widget.FloatingActionButton;
import android.support.design.widget.Snackbar;
import android.support.v4.app.Fragment;
import android.view.LayoutInflater;
import android.view.Menu;
import android.view.MenuInflater;
import android.view.MenuItem;
import android.view.View;
import android.view.ViewGroup;

import com.example.android.architecture.blueprints.todoapp.R;
import com.example.android.architecture.blueprints.todoapp.addedittask.AddEditTaskActivity;
import com.example.android.architecture.blueprints.todoapp.addedittask.AddEditTaskFragment;
<<<<<<< HEAD
import com.example.android.architecture.blueprints.todoapp.data.Task;
import com.example.android.architecture.blueprints.todoapp.databinding.TaskdetailFragBinding;

=======
import com.google.common.base.Preconditions;

import static com.google.common.base.Preconditions.checkNotNull;
>>>>>>> 52610bda

/**
 * Main UI for the task detail screen.
 */
public class TaskDetailFragment extends Fragment implements TaskDetailContract.View {

    @NonNull
    private static final String ARGUMENT_TASK_ID = "TASK_ID";

    @NonNull
    private static final int REQUEST_EDIT_TASK = 1;

    private TaskdetailFragBinding mViewDataBinding;

    private TaskDetailContract.Presenter mPresenter;

    public static TaskDetailFragment newInstance(@Nullable String taskId) {
        Bundle arguments = new Bundle();
        arguments.putString(ARGUMENT_TASK_ID, taskId);
        TaskDetailFragment fragment = new TaskDetailFragment();
        fragment.setArguments(arguments);
        return fragment;
    }


    @Override
    public void setPresenter(TaskDetailContract.Presenter presenter) {
        mPresenter = presenter;
    }

    @Override
    public void onActivityCreated(Bundle savedInstanceState) {
        super.onActivityCreated(savedInstanceState);

        mViewDataBinding.setPresenter(mPresenter);
    }

    @Override
    public void onResume() {
        super.onResume();
        mPresenter.start();
    }

    @Nullable
    @Override
    public View onCreateView(LayoutInflater inflater, ViewGroup container,
                             Bundle savedInstanceState) {

        View view = inflater.inflate(R.layout.taskdetail_frag, container, false);

        mViewDataBinding = TaskdetailFragBinding.bind(view);

        setHasOptionsMenu(true);

        setRetainInstance(true);

        // Set up floating action button
        FloatingActionButton fab =
                (FloatingActionButton) getActivity().findViewById(R.id.fab_edit_task);

        fab.setOnClickListener(new View.OnClickListener() {
            @Override
            public void onClick(View v) {
                String taskId = getArguments().getString(ARGUMENT_TASK_ID);
                Intent intent = new Intent(getContext(), AddEditTaskActivity.class);
                intent.putExtra(AddEditTaskFragment.ARGUMENT_EDIT_TASK_ID, taskId);
                startActivityForResult(intent, REQUEST_EDIT_TASK);
            }
        });

        return view;
    }

    @Override
    public boolean onOptionsItemSelected(MenuItem item) {
        switch (item.getItemId()) {
            case R.id.menu_delete:
                String taskId = getArguments().getString(ARGUMENT_TASK_ID);
                mPresenter.deleteTask();
                return true;
        }
        return false;
    }

    @Override
    public void onCreateOptionsMenu(Menu menu, MenuInflater inflater) {
        inflater.inflate(R.menu.taskdetail_fragment_menu, menu);
        super.onCreateOptionsMenu(menu, inflater);
    }

    @Override
    public void onActivityResult(int requestCode, int resultCode, Intent data) {
        if (requestCode == REQUEST_EDIT_TASK) {
            // If the task was edited successfully, go back to the list.
            if (resultCode == Activity.RESULT_OK) {
                getActivity().finish();
                return;
            }
        }
        super.onActivityResult(requestCode, resultCode, data);
    }

    @Override
    public void showTask(Task task) {
        mViewDataBinding.setTask(task);
    }

    @Override
<<<<<<< HEAD
    public void showError() {
        // If an error occurred, simply show an empty task.
        Task emptyTask = new Task("", getString(R.string.no_data));
        mViewDataBinding.setTask(emptyTask);
=======
    public void hideTitle() {
        mDetailTitle.setVisibility(View.GONE);
    }

    @Override
    public void showDescription(@NonNull String description) {
        mDetailDescription.setVisibility(View.VISIBLE);
        mDetailDescription.setText(description);
    }

    @Override
    public void showCompletionStatus(final boolean complete) {
        Preconditions.checkNotNull(mDetailCompleteStatus);

        mDetailCompleteStatus.setChecked(complete);
        mDetailCompleteStatus.setOnCheckedChangeListener(
                new CompoundButton.OnCheckedChangeListener() {
                    @Override
                    public void onCheckedChanged(CompoundButton buttonView, boolean isChecked) {
                        if (isChecked) {
                            mPresenter.completeTask();
                        } else {
                            mPresenter.activateTask();
                        }
                    }
                });
    }

    @Override
    public void showEditTask(@NonNull String taskId) {
        Intent intent = new Intent(getContext(), AddEditTaskActivity.class);
        intent.putExtra(AddEditTaskFragment.ARGUMENT_EDIT_TASK_ID, taskId);
        startActivityForResult(intent, REQUEST_EDIT_TASK);
>>>>>>> 52610bda
    }

    @Override
    public void showTaskDeleted() {
        getActivity().finish();
    }

    @Override
    public void showTaskMarkedComplete() {
        Snackbar.make(getView(), getString(R.string.task_marked_complete), Snackbar.LENGTH_LONG)
                .show();
    }

    @Override
    public void showTaskMarkedActive() {
        Snackbar.make(getView(), getString(R.string.task_marked_active), Snackbar.LENGTH_LONG)
                .show();
    }

    @Override
<<<<<<< HEAD
=======
    public void onActivityResult(int requestCode, int resultCode, Intent data) {
        if (requestCode == REQUEST_EDIT_TASK) {
            // If the task was edited successfully, go back to the list.
            if (resultCode == Activity.RESULT_OK) {
                getActivity().finish();
            }
        }
    }

    @Override
    public void showTitle(@NonNull String title) {
        mDetailTitle.setVisibility(View.VISIBLE);
        mDetailTitle.setText(title);
    }

    @Override
    public void showMissingTask() {
        mDetailTitle.setText("");
        mDetailDescription.setText(getString(R.string.no_data));
    }

    @Override
>>>>>>> 52610bda
    public boolean isActive() {
        return isAdded();
    }

}<|MERGE_RESOLUTION|>--- conflicted
+++ resolved
@@ -33,32 +33,24 @@
 import com.example.android.architecture.blueprints.todoapp.R;
 import com.example.android.architecture.blueprints.todoapp.addedittask.AddEditTaskActivity;
 import com.example.android.architecture.blueprints.todoapp.addedittask.AddEditTaskFragment;
-<<<<<<< HEAD
 import com.example.android.architecture.blueprints.todoapp.data.Task;
 import com.example.android.architecture.blueprints.todoapp.databinding.TaskdetailFragBinding;
 
-=======
-import com.google.common.base.Preconditions;
-
-import static com.google.common.base.Preconditions.checkNotNull;
->>>>>>> 52610bda
 
 /**
  * Main UI for the task detail screen.
  */
 public class TaskDetailFragment extends Fragment implements TaskDetailContract.View {
 
-    @NonNull
-    private static final String ARGUMENT_TASK_ID = "TASK_ID";
+    public static final String ARGUMENT_TASK_ID = "TASK_ID";
 
-    @NonNull
-    private static final int REQUEST_EDIT_TASK = 1;
+    public static final int REQUEST_EDIT_TASK = 1;
 
     private TaskdetailFragBinding mViewDataBinding;
 
     private TaskDetailContract.Presenter mPresenter;
 
-    public static TaskDetailFragment newInstance(@Nullable String taskId) {
+    public static TaskDetailFragment newInstance(String taskId) {
         Bundle arguments = new Bundle();
         arguments.putString(ARGUMENT_TASK_ID, taskId);
         TaskDetailFragment fragment = new TaskDetailFragment();
@@ -129,7 +121,6 @@
     @Override
     public void onCreateOptionsMenu(Menu menu, MenuInflater inflater) {
         inflater.inflate(R.menu.taskdetail_fragment_menu, menu);
-        super.onCreateOptionsMenu(menu, inflater);
     }
 
     @Override
@@ -141,7 +132,6 @@
                 return;
             }
         }
-        super.onActivityResult(requestCode, resultCode, data);
     }
 
     @Override
@@ -150,46 +140,10 @@
     }
 
     @Override
-<<<<<<< HEAD
     public void showError() {
         // If an error occurred, simply show an empty task.
         Task emptyTask = new Task("", getString(R.string.no_data));
         mViewDataBinding.setTask(emptyTask);
-=======
-    public void hideTitle() {
-        mDetailTitle.setVisibility(View.GONE);
-    }
-
-    @Override
-    public void showDescription(@NonNull String description) {
-        mDetailDescription.setVisibility(View.VISIBLE);
-        mDetailDescription.setText(description);
-    }
-
-    @Override
-    public void showCompletionStatus(final boolean complete) {
-        Preconditions.checkNotNull(mDetailCompleteStatus);
-
-        mDetailCompleteStatus.setChecked(complete);
-        mDetailCompleteStatus.setOnCheckedChangeListener(
-                new CompoundButton.OnCheckedChangeListener() {
-                    @Override
-                    public void onCheckedChanged(CompoundButton buttonView, boolean isChecked) {
-                        if (isChecked) {
-                            mPresenter.completeTask();
-                        } else {
-                            mPresenter.activateTask();
-                        }
-                    }
-                });
-    }
-
-    @Override
-    public void showEditTask(@NonNull String taskId) {
-        Intent intent = new Intent(getContext(), AddEditTaskActivity.class);
-        intent.putExtra(AddEditTaskFragment.ARGUMENT_EDIT_TASK_ID, taskId);
-        startActivityForResult(intent, REQUEST_EDIT_TASK);
->>>>>>> 52610bda
     }
 
     @Override
@@ -210,33 +164,7 @@
     }
 
     @Override
-<<<<<<< HEAD
-=======
-    public void onActivityResult(int requestCode, int resultCode, Intent data) {
-        if (requestCode == REQUEST_EDIT_TASK) {
-            // If the task was edited successfully, go back to the list.
-            if (resultCode == Activity.RESULT_OK) {
-                getActivity().finish();
-            }
-        }
-    }
-
-    @Override
-    public void showTitle(@NonNull String title) {
-        mDetailTitle.setVisibility(View.VISIBLE);
-        mDetailTitle.setText(title);
-    }
-
-    @Override
-    public void showMissingTask() {
-        mDetailTitle.setText("");
-        mDetailDescription.setText(getString(R.string.no_data));
-    }
-
-    @Override
->>>>>>> 52610bda
     public boolean isActive() {
         return isAdded();
     }
-
 }